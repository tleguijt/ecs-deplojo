--- conflicted
+++ resolved
@@ -24,11 +24,7 @@
 
 setup(
     name='ecs-deplojo',
-<<<<<<< HEAD
-    version='0.8.1',
-=======
     version='0.8.2',
->>>>>>> 50e016f8
     author='Lab Digital B.V.',
     author_email='opensource@labdigital.nl',
     url='https://www.github.com/labd/ecs-deplojo/',
